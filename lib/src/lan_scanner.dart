// Dart imports:
import 'dart:async';
import 'dart:io';

// Package imports:
import 'package:dart_ping/dart_ping.dart';

// Project imports:
import 'package:lan_scanner/src/models/device_address.dart';
import 'package:lan_scanner/src/models/error_codes.dart';
import 'package:lan_scanner/src/models/progress_callback.dart';

/// A class to handle discovering devices in the local network
///
/// Call [quickScan] or [preciseScan] on [LanScanner] instance to get access to the stream
class LanScanner {
  /// State of the scanning action
  bool _isScanInProgress = false;

  /// Checks if scan is already in progress.
  /// For performance reasons, you can't begin scan while the first one is running
  bool get isScanInProgress => _isScanInProgress;

  /// Discovers network devices in the given [subnet] and [port].
  ///
  /// If [verbose] is set to true,
  /// [quickScan] returns instances of [DeviceAddress] for every pontential IP
  /// on the network, even in the case, they returned an error code.
  ///
  /// This method uses UDP to ping the network.
  /// It is fast, but some devices may not respond to the ping.
  Stream<DeviceAddress> quickScan({
    required String? subnet,
    int? port = 80,
    Duration timeout = const Duration(seconds: 5),
    bool verbose = false,
  }) {
    // Check for possible errors in the configuration
    if (subnet == null || port == null) {
      throw 'Subnet or port is not set yet';
    }

    if (port < 1 || port > 65535) {
      throw 'Incorrect port';
    }

    if (_isScanInProgress) {
      throw 'Cannot begin scanning while the first one is still running';
    }

    final controller = StreamController<DeviceAddress>();
    final futureSockets = <Future<Socket>>[];
    final _errorCodes = ErrorCodes.errorCodes;

    _isScanInProgress = true;

    for (int addr = 1; addr <= 255; ++addr) {
      final hostToPing = '$subnet.$addr';
      final Future<Socket> connection =
          Socket.connect(hostToPing, port, timeout: timeout);

      futureSockets.add(connection);

      connection.then((socket) {
        socket.destroy();

        // If the connection succeeds, we can add it to the sink
        controller.sink.add(DeviceAddress(
          exists: true,
          ip: hostToPing,
          port: port,
        ));
      }).catchError((dynamic err) {
        if (!(err is SocketException)) {
          throw err;
        }

<<<<<<< HEAD
        // Check if we got predefined error or just connection timed out
        // If given error was predefined, we can still consider this IP as valid host
        if (err.osError == null ||
            _errorCodes.contains(err.osError?.errorCode)) {
          if (verbose) {
            controller.sink.add(DeviceAddress(
              exists: false,
              ip: hostToPing,
              port: port,
              errorCode: err.osError?.errorCode,
            ));
          }
=======
        if (err.osError == null ||
            _errorCodes.contains(err.osError?.errorCode)) {
          controller.sink
              .add(DeviceAddress(exists: false, ip: hostToPing, port: port));
>>>>>>> 10ee587c
        } else {
          throw err;
        }
      });
    }

    // Wait for all futures to finish, then close the sink
    Future.wait<Socket>(futureSockets).then((_) {
      controller.sink.close();
    }).catchError((_) {
      controller.sink.close();
    });

    _isScanInProgress = false;

    return controller.stream;
  }

  /// Discovers network devices in the given [subnet].
  ///
  /// This method uses ICMP to ping the network.
  /// It may be slow to complete the whole scan,
  /// so it is possible to provide a range to scan.
  ///
  /// [progressCallback] is scaled from 0.01 to 1
  Stream<DeviceAddress> preciseScan({
    required String? subnet,
    int firstIP = 1,
    int lastIP = 255,
    Duration timeout = const Duration(seconds: 5),
    ProgressCallback? progressCallback,
  }) async* {
    // Check for possible errors in the configuration
    if (subnet == null) {
      throw 'Subnet is not set yet';
    }

    if (firstIP > lastIP) {
      throw "firstIP can't be larger than lastIP";
    }

    if (_isScanInProgress) {
      throw 'Cannot begin scanning while the first one is still running';
    }

    _isScanInProgress = true;

    for (int addr = firstIP; addr <= lastIP; ++addr) {
      final hostToPing = '$subnet.$addr';

      final ping = Ping(hostToPing, count: 1, timeout: timeout.inSeconds);

      await for (PingData pingData in ping.stream) {
        if (pingData.summary != null) {
          PingSummary summary = pingData.summary!;

          int received = summary.received;

          if (received > 0) {
            yield DeviceAddress(
              exists: true,
              ip: '$subnet.$addr',
            );
          }
        }
      }
      progressCallback?.call(((addr) / (lastIP)).toStringAsPrecision(2));
    }

    _isScanInProgress = false;
  }
}<|MERGE_RESOLUTION|>--- conflicted
+++ resolved
@@ -75,7 +75,7 @@
           throw err;
         }
 
-<<<<<<< HEAD
+
         // Check if we got predefined error or just connection timed out
         // If given error was predefined, we can still consider this IP as valid host
         if (err.osError == null ||
@@ -88,12 +88,6 @@
               errorCode: err.osError?.errorCode,
             ));
           }
-=======
-        if (err.osError == null ||
-            _errorCodes.contains(err.osError?.errorCode)) {
-          controller.sink
-              .add(DeviceAddress(exists: false, ip: hostToPing, port: port));
->>>>>>> 10ee587c
         } else {
           throw err;
         }
